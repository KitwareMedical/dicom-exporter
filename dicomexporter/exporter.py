--- conflicted
+++ resolved
@@ -1,231 +1,211 @@
-import gzip
-import os
-import shutil
-
-import itk
-import numpy
-from numpy.core.numeric import full
-import vtk
-
-from .dicom import createITKImageReader
-from .itk_utils import convertITKTypeToVTKType, getMetadata, getMetadataList
-# To uncomment when running script manually
-# from helpers.DICOM import createITKImageReader
-# from helpers.itk import convertITKTypeToVTKType, getMetadata, getMetadataList
-# from helpers.volume import VolumeData
-
-
-def convertDICOMVolumeToVTKFile(
-        dicom_directory, 
-        output_file_path,
-        overwrite=False,
-        compress_gzip=True,
-        compress_12_bits=False,
-        blockSize=10 * 1024 * 1024
-    ):
-    """
-    Converts DICOM files in a directory into a VTK file (.vti or .vtkjs)
-    """
-    # Test output_file_path #
-    if not overwrite and os.path.exists(output_file_path):
-        print('Output file already exist', output_file_path, 
-            '\nIf you want to overwrite the file add the \'--overwrite\' flag')
-        return False, None
-
-    itkReader = createITKImageReader(dicom_directory)
-    volume = itkReader.GetOutput() if itkReader is not None else None
-
-    if volume is None:
-        print('Failed to read DICOM volume', dicom_directory, output_file_path)
-        return False, None
-
-    # Test volume data type #
-    ITKType = itk.template(volume)[1][0]
-    volumeDataType = convertITKTypeToVTKType(ITKType)
-
-    if not volumeDataType:
-        print('Data type not handled', ITKType)
-        return False
-
-    # Extract volume parameters #
-    volumeSize = list(volume.GetLargestPossibleRegion().GetSize())
-    volumeOrigin = list(volume.GetOrigin())
-    volumeSpacing = list(volume.GetSpacing())
-    volumeComponents = volume.GetNumberOfComponentsPerPixel()
-    volumeExtent = [
-        0, volumeSize[0] - 1,
-        0, volumeSize[1] - 1,
-        0, volumeSize[2] - 1,
-    ]
-
-    # Extract DICOM fields #
-    if compress_12_bits:
-        bits_stored = getMetadata(itkReader, '0028|0101', int)
-        if bits_stored != 12:
-            print('Data is not 12 bits but', bits_stored)
-            return False
-
-    spacingBetweenSlices = getMetadata(itkReader, '0018|0088', float)
-    position = getMetadataList(itkReader, '0020|0032', float)
-    orientation = getMetadataList(itkReader, '0020|0037', float)
-    spacingXY = getMetadataList(itkReader, '0028|0030', float)
-    
-    window_center = getMetadata(itkReader, '0028|1050', float)
-    window_width = getMetadata(itkReader, '0028|1051', float)
-
-    window_level = vtk.vtkFieldData()
-    window_level_array = vtk.vtkFloatArray()
-    window_level_array.SetName('window_level')
-    window_level_array.SetNumberOfComponents(2)
-    window_level_array.InsertNextTuple((window_center, window_width))
-    window_level.AddArray(window_level_array)
-
-    # Compute spacing #
-    if spacingBetweenSlices and spacingXY:
-        spacing = spacingXY + [spacingBetweenSlices]
-    else:
-        spacing = volumeSpacing
-
-    # Get original volume data #
-    data = itk.GetArrayViewFromImage(volume).tostring()
-
-    dataImporter = vtk.vtkImageImport()
-    dataImporter.CopyImportVoidPointer(data, len(data))
-
-    dataImporter.SetDataExtent(volumeExtent)
-    dataImporter.SetWholeExtent(volumeExtent)
-    dataImporter.SetDataOrigin(volumeOrigin)
-    dataImporter.SetDataScalarType(volumeDataType)
-    dataImporter.SetDataSpacing(spacing)
-    dataImporter.SetNumberOfScalarComponents(volumeComponents)
-
-    dataImporter.Update()
-
-    originalVolumeData = dataImporter.GetOutput()
-    originalVolumeData.SetOrigin((0, 0, 0))
-
-    # Compute volume data #
-    if orientation and position:
-        # Compute transform matrix #
-        # X direction #
-        orientationX = orientation[0: 3]
-        directionXIndex = orientationX.index(max(orientationX, key=abs))
-        directionX = [0, 0, 0]
-
-        if orientationX[directionXIndex] > 0:
-            directionX[directionXIndex] = 1
-        else:
-            directionX[directionXIndex] = -1
-
-        # Y direction #
-        orientationY = orientation[3: 6]
-        directionYIndex = orientationY.index(max(orientationY, key=abs))
-        directionY = [0, 0, 0]
-
-        if orientationY[directionYIndex] > 0:
-            directionY[directionYIndex] = 1
-        else:
-            directionY[directionYIndex] = -1
-
-        # Z direction #
-        directionZ = tuple(numpy.cross(directionX, directionY))
-
-        # Transformation matrix #
-        transformationMatrix = [
-            directionX[0], directionY[0], directionZ[0], position[0],
-            directionX[1], directionY[1], directionZ[1], position[1],
-            directionX[2], directionY[2], directionZ[2], position[2],
-            0, 0, 0, 1,
-        ]
-
-        reSliceMatrix = vtk.vtkMatrix4x4()
-
-        reSliceMatrix.DeepCopy(transformationMatrix)
-        reSliceMatrix.Invert()
-
-        # Slice volume data #
-        reSliceFilter = vtk.vtkImageReslice()
-
-        reSliceFilter.SetInputData(originalVolumeData)
-        reSliceFilter.SetResliceAxes(reSliceMatrix)
-        reSliceFilter.Update()
-
-        processedVolumeData = reSliceFilter.GetOutput()
-
-    else:
-        # Generate processed volume data #
-        processedVolumeData = originalVolumeData
-
-    # Set Field Data #
-    processedVolumeData.SetFieldData(window_level)
-
-    # Create writer #
-    _, file_extension = os.path.splitext(output_file_path)
-    if file_extension == '.vti':
-        writer = vtk.vtkXMLImageDataWriter()
-        writer.SetDataModeToBinary()
-        if compress_gzip:
-            writer.SetCompressorTypeToZLib()
-            writer.SetBlockSize(blockSize)
-    else:
-        writer = vtk.vtkJSONDataSetWriter()
-
-    writer.SetFileName(output_file_path)
-
-    # Set writer volume data #
-    writer.SetInputData(processedVolumeData)
-
-    # Write file #
-    writer.Write()
-
-    if file_extension != '.vti' and (compress_gzip or compress_12_bits):
-        data_path = os.path.join(output_file_path, 'data')
-        for _, _, f in os.walk(data_path):
-            for file in f:
-                full_path = os.path.join(data_path, file)
-                temp_path = full_path
-                
-                if compress_12_bits:
-                    with open(full_path, 'rb') as f_in:
-                        as16bits = numpy.fromfile(f_in, numpy.dtype('uint8'))
-                        one_uint8, two_uint8, three_uint8, four_uint8 = numpy.reshape(
-                            as16bits, (as16bits.shape[0] // 4, 4)).astype(numpy.uint8).T
-                        fst_uint12 = (one_uint8 << 4) + (two_uint8 >> 4)
-                        snd_uint12 = (two_uint8 << 4) + three_uint8 # %16
-                        thr_uint12 = four_uint8
-                        as12bits = numpy.reshape(numpy.concatenate(
-                            (fst_uint12[:, None], snd_uint12[:, None], thr_uint12[:, None]), axis=1), 3 * fst_uint12.shape[0])
-                        temp_path = full_path + '.as12bits'
-                        as12bits.tofile(temp_path)
-                
-                if compress_gzip:
-                    with open(temp_path, 'rb') as f_in, gzip.open(full_path + '.gz', 'wb') as f_out:
-                        shutil.copyfileobj(f_in, f_out)
-                        f_in.close()
-                        f_out.close()
-                        os.replace(full_path + '.gz', full_path)
-                
-                if compress_12_bits:
-                    os.remove(temp_path)
-
-<<<<<<< HEAD
-    return True
-
-def main():
-    import argparse
-
-    parser = argparse.ArgumentParser()
-    parser.add_argument("DICOM", help="a directory containing DICOM files")
-    parser.add_argument("output", help="output VTI or VTK.JS")
-    parser.add_argument("--no-compress", action="store_true", help="Compression with gzip/ZLib")
-    parser.add_argument("--compress-12-bits", action="store_true", help="Compress to 12 bits")
-    parser.add_argument("--overwrite", action="store_true", help="Overwrite output")
-
-    args = parser.parse_args()
-
-    convertDICOMVolumeToVTKFile(args.DICOM, args.output, overwrite=args.overwrite, compress_gzip=not args.no_compress, compress_12_bits=args.compress_12_bits)
-
-=======
-    return True
-
->>>>>>> 06ec5235
+import gzip
+import os
+import shutil
+
+import itk
+import numpy
+from numpy.core.numeric import full
+import vtk
+
+from .dicom import createITKImageReader
+from .itk_utils import convertITKTypeToVTKType, getMetadata, getMetadataList
+# To uncomment when running script manually
+# from helpers.DICOM import createITKImageReader
+# from helpers.itk import convertITKTypeToVTKType, getMetadata, getMetadataList
+# from helpers.volume import VolumeData
+
+
+def convertDICOMVolumeToVTKFile(
+        dicom_directory, 
+        output_file_path,
+        overwrite=False,
+        compress_gzip=True,
+        compress_12_bits=False,
+        blockSize=10 * 1024 * 1024
+    ):
+    """
+    Converts DICOM files in a directory into a VTK file (.vti or .vtkjs)
+    """
+    # Test output_file_path #
+    if not overwrite and os.path.exists(output_file_path):
+        print('Output file already exist', output_file_path, 
+            '\nIf you want to overwrite the file add the \'--overwrite\' flag')
+        return False, None
+
+    itkReader = createITKImageReader(dicom_directory)
+    volume = itkReader.GetOutput() if itkReader is not None else None
+
+    if volume is None:
+        print('Failed to read DICOM volume', dicom_directory, output_file_path)
+        return False, None
+
+    # Test volume data type #
+    ITKType = itk.template(volume)[1][0]
+    volumeDataType = convertITKTypeToVTKType(ITKType)
+
+    if not volumeDataType:
+        print('Data type not handled', ITKType)
+        return False
+
+    # Extract volume parameters #
+    volumeSize = list(volume.GetLargestPossibleRegion().GetSize())
+    volumeOrigin = list(volume.GetOrigin())
+    volumeSpacing = list(volume.GetSpacing())
+    volumeComponents = volume.GetNumberOfComponentsPerPixel()
+    volumeExtent = [
+        0, volumeSize[0] - 1,
+        0, volumeSize[1] - 1,
+        0, volumeSize[2] - 1,
+    ]
+
+    # Extract DICOM fields #
+    if compress_12_bits:
+        bits_stored = getMetadata(itkReader, '0028|0101', int)
+        if bits_stored != 12:
+            print('Data is not 12 bits but', bits_stored)
+            return False
+
+    spacingBetweenSlices = getMetadata(itkReader, '0018|0088', float)
+    position = getMetadataList(itkReader, '0020|0032', float)
+    orientation = getMetadataList(itkReader, '0020|0037', float)
+    spacingXY = getMetadataList(itkReader, '0028|0030', float)
+    
+    window_center = getMetadata(itkReader, '0028|1050', float)
+    window_width = getMetadata(itkReader, '0028|1051', float)
+
+    window_level = vtk.vtkFieldData()
+    window_level_array = vtk.vtkFloatArray()
+    window_level_array.SetName('window_level')
+    window_level_array.SetNumberOfComponents(2)
+    window_level_array.InsertNextTuple((window_center, window_width))
+    window_level.AddArray(window_level_array)
+
+    # Compute spacing #
+    if spacingBetweenSlices and spacingXY:
+        spacing = spacingXY + [spacingBetweenSlices]
+    else:
+        spacing = volumeSpacing
+
+    # Get original volume data #
+    data = itk.GetArrayViewFromImage(volume).tostring()
+
+    dataImporter = vtk.vtkImageImport()
+    dataImporter.CopyImportVoidPointer(data, len(data))
+
+    dataImporter.SetDataExtent(volumeExtent)
+    dataImporter.SetWholeExtent(volumeExtent)
+    dataImporter.SetDataOrigin(volumeOrigin)
+    dataImporter.SetDataScalarType(volumeDataType)
+    dataImporter.SetDataSpacing(spacing)
+    dataImporter.SetNumberOfScalarComponents(volumeComponents)
+
+    dataImporter.Update()
+
+    originalVolumeData = dataImporter.GetOutput()
+    originalVolumeData.SetOrigin((0, 0, 0))
+
+    # Compute volume data #
+    if orientation and position:
+        # Compute transform matrix #
+        # X direction #
+        orientationX = orientation[0: 3]
+        directionXIndex = orientationX.index(max(orientationX, key=abs))
+        directionX = [0, 0, 0]
+
+        if orientationX[directionXIndex] > 0:
+            directionX[directionXIndex] = 1
+        else:
+            directionX[directionXIndex] = -1
+
+        # Y direction #
+        orientationY = orientation[3: 6]
+        directionYIndex = orientationY.index(max(orientationY, key=abs))
+        directionY = [0, 0, 0]
+
+        if orientationY[directionYIndex] > 0:
+            directionY[directionYIndex] = 1
+        else:
+            directionY[directionYIndex] = -1
+
+        # Z direction #
+        directionZ = tuple(numpy.cross(directionX, directionY))
+
+        # Transformation matrix #
+        transformationMatrix = [
+            directionX[0], directionY[0], directionZ[0], position[0],
+            directionX[1], directionY[1], directionZ[1], position[1],
+            directionX[2], directionY[2], directionZ[2], position[2],
+            0, 0, 0, 1,
+        ]
+
+        reSliceMatrix = vtk.vtkMatrix4x4()
+
+        reSliceMatrix.DeepCopy(transformationMatrix)
+        reSliceMatrix.Invert()
+
+        # Slice volume data #
+        reSliceFilter = vtk.vtkImageReslice()
+
+        reSliceFilter.SetInputData(originalVolumeData)
+        reSliceFilter.SetResliceAxes(reSliceMatrix)
+        reSliceFilter.Update()
+
+        processedVolumeData = reSliceFilter.GetOutput()
+
+    else:
+        # Generate processed volume data #
+        processedVolumeData = originalVolumeData
+
+    # Set Field Data #
+    processedVolumeData.SetFieldData(window_level)
+
+    # Create writer #
+    _, file_extension = os.path.splitext(output_file_path)
+    if file_extension == '.vti':
+        writer = vtk.vtkXMLImageDataWriter()
+        writer.SetDataModeToBinary()
+        if compress_gzip:
+            writer.SetCompressorTypeToZLib()
+            writer.SetBlockSize(blockSize)
+    else:
+        writer = vtk.vtkJSONDataSetWriter()
+
+    writer.SetFileName(output_file_path)
+
+    # Set writer volume data #
+    writer.SetInputData(processedVolumeData)
+
+    # Write file #
+    writer.Write()
+
+    if file_extension != '.vti' and (compress_gzip or compress_12_bits):
+        data_path = os.path.join(output_file_path, 'data')
+        for _, _, f in os.walk(data_path):
+            for file in f:
+                full_path = os.path.join(data_path, file)
+                temp_path = full_path
+                
+                if compress_12_bits:
+                    with open(full_path, 'rb') as f_in:
+                        as16bits = numpy.fromfile(f_in, numpy.dtype('uint8'))
+                        one_uint8, two_uint8, three_uint8, four_uint8 = numpy.reshape(
+                            as16bits, (as16bits.shape[0] // 4, 4)).astype(numpy.uint8).T
+                        fst_uint12 = (one_uint8 << 4) + (two_uint8 >> 4)
+                        snd_uint12 = (two_uint8 << 4) + three_uint8 # %16
+                        thr_uint12 = four_uint8
+                        as12bits = numpy.reshape(numpy.concatenate(
+                            (fst_uint12[:, None], snd_uint12[:, None], thr_uint12[:, None]), axis=1), 3 * fst_uint12.shape[0])
+                        temp_path = full_path + '.as12bits'
+                        as12bits.tofile(temp_path)
+                
+                if compress_gzip:
+                    with open(temp_path, 'rb') as f_in, gzip.open(full_path + '.gz', 'wb') as f_out:
+                        shutil.copyfileobj(f_in, f_out)
+                        f_in.close()
+                        f_out.close()
+                        os.replace(full_path + '.gz', full_path)
+                
+                if compress_12_bits:
+                    os.remove(temp_path)
+
+    return True